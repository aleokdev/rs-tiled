--- conflicted
+++ resolved
@@ -18,35 +18,17 @@
 - MIT license file.
 
 ### Changed
-<<<<<<< HEAD
-- Reorganized crate:
-    - `parse_file`, `parse` -> `Map::parse_file` with optional path.
-    - `parse_with_path` -> `Map::parse_reader`
-    - `parse_tileset` -> `Tileset::parse`
-    - `Frame` has been moved to the `animation` module.
-    - `ParseTileError` & `TiledError` have been moved into the `error` module.
-    - `Image` has been moved into the `image` module.
-    - `LayerTile`, `LayerData`, `ImageLayer` & `Chunk` have been moved into the `layers` module.
-    - `Layer` has been renamed to `TileLayer` and has been moved into the `layers` module.
-    - `ObjectGroup` has been renamed to `ObjectLayer` and now resides in the `layers` module.
-    - `Map` & `Orientation` have been moved into the `map` module.
-    - `ObjectShape` & `Object` have been moved into the `objects` module.
-    - `Colour`, `PropertyValue` & `Properties` have been moved into the `properties` module.
-    - All mentions of `Colour` have been changed to `Color` for consistency with the Tiled dataformat.
-    - `Tile` has been moved into the `tile` module.
-    - `Tileset` has been moved into the `tileset` module.
-    - `Map::get_tileset_by_gid` -> `Map::tileset_by_gid`
-    - `Tile::object_group` -> `Tile::collision`
+- `Layer` has been renamed to `TileLayer`, and the original `Layer` structure is now used
+  for common data from all layer types.
 - `Map` now has a single `layers` member which contains layers of all types in order.
 - Layer members that are common between types (i.e. `id`, `name`, `visible`, `opacity`, `offset_x`,
   `offset_y` and `properties`) have been moved into `Layer`.
-=======
+- `ObjectGroup` has been renamed to `ObjectLayer`.
 - `parse_file`, `parse` -> `Map::parse_file` with optional path.
 - `parse_with_path` -> `Map::parse_reader`.
 - `parse_tileset` -> `Tileset::parse`.
 - All mentions of `Colour` have been changed to `Color` for consistency with the Tiled dataformat.
 - `Map::get_tileset_by_gid` -> `Map::tileset_by_gid`.
->>>>>>> e3d0a5c3
 - `Layer::tiles` changed from `Vec<Vec<LayerTile>>` to `Vec<LayerTile>`.
 - Tile now has `image` instead of `images`. ([Issue comment](https://github.com/mapeditor/rs-tiled/issues/103#issuecomment-940773123))
 - Tileset now has `image` instead of `images`.
