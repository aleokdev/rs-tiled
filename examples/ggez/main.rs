--- conflicted
+++ resolved
@@ -45,14 +45,7 @@
 impl Game {
     fn new(ctx: &mut ggez::Context) -> GameResult<Self> {
         // Load the map, using a loader with `GgezResourceReader` for reading from the ggez filesystem
-<<<<<<< HEAD
-        let mut loader = tiled::Loader::with_reader(GgezResourceReader(ctx));
-=======
-        let mut loader = tiled::Loader::with_cache_and_reader(
-            tiled::DefaultResourceCache::new(),
-            GgezResourceReader(&mut ctx.fs),
-        );
->>>>>>> c8ac751e
+        let mut loader = tiled::Loader::with_reader(GgezResourceReader(&mut ctx.fs));
         let map = loader.load_tmx_map("/tiled_base64_external.tmx").unwrap();
 
         let map_handler = MapHandler::new(map, ctx).unwrap();
