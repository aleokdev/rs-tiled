/// Loops through the attributes once and pulls out the ones we ask it to. It
/// will check that the required ones are there. This could have been done with
/// attrs.find but that would be inefficient.
macro_rules! get_attrs {
    ($attrs:expr, optionals: [$(($oName:pat, $oVar:ident, $oMethod:expr)),+ $(,)*]
     , required: [$(($name:pat, $var:ident, $method:expr)),+ $(,)*], $err:expr) => {
        {
            $(let mut $oVar = None;)*
            $(let mut $var = None;)*
            $crate::util::match_attrs!($attrs, match: [$(($oName, $oVar, $oMethod)),+, $(($name, $var, $method)),+]);

            if !(true $(&& $var.is_some())*) {
                return Err($err);
            }
            (
                    ($($oVar),*),
                    ($($var.unwrap()),*)
            )
        }
    };
    ($attrs:expr, optionals: [$(($oName:pat, $oVar:ident, $oMethod:expr)),+ $(,)*]) => {
        {
            $(let mut $oVar = None;)+
            $crate::util::match_attrs!($attrs, match: [$(($oName, $oVar, $oMethod)),+]);
            ($($oVar),*)
        }
    };
    ($attrs:expr, required: [$(($name:pat, $var:ident, $method:expr)),+ $(,)*], $err:expr) => {
        {
            $(let mut $var = None;)*
            $crate::util::match_attrs!($attrs, match: [$(($name, $var, $method)),+]);

            if !(true $(&& $var.is_some())*) {
                return Err($err);
            }

            ($($var.unwrap()),*)
        }
    };
}

macro_rules! match_attrs {
    ($attrs:expr, match: [$(($name:pat, $var:ident, $method:expr)),*]) => {
        for attr in $attrs.iter() {
            match <String as AsRef<str>>::as_ref(&attr.name.local_name) {
                $($name => $var = $method(attr.value.clone()),)*
                _ => {}
            }
        }
    }
}

/// Goes through the children of the tag and will call the correct function for
/// that child. Closes the tag.
macro_rules! parse_tag {
    ($parser:expr, $close_tag:expr, {$($open_tag:expr => $open_method:expr),* $(,)*}) => {
        while let Some(next) = $parser.next() {
<<<<<<< HEAD
            match next.map_err(Error::XmlDecodingError)? {
                xml::reader::XmlEvent::StartElement {name, attributes, ..} => {
                    if false {}
                    $(else if name.local_name == $open_tag {
                        match $open_method(attributes) {
                            Ok(()) => {},
                            Err(e) => return Err(e)
                        };
                    })*
=======
            match next.map_err(TiledError::XmlDecodingError)? {
                #[allow(unused_variables)]
                $(
                    xml::reader::XmlEvent::StartElement {name, attributes, ..}
                        if name.local_name == $open_tag => $open_method(attributes)?,
                )*


                xml::reader::XmlEvent::EndElement {name, ..} => if name.local_name == $close_tag {
                    break;
>>>>>>> aac22ed2
                }

                xml::reader::XmlEvent::EndDocument => {
                    return Err(TiledError::PrematureEnd("Document ended before we expected.".to_string()));
                }
<<<<<<< HEAD
                xml::reader::XmlEvent::EndDocument => return Err(Error::PrematureEnd("Document ended before we expected.".to_string())),
=======
>>>>>>> aac22ed2
                _ => {}
            }
        }
    }
}

/// Creates a new type that wraps an internal data type over along with a map.
macro_rules! map_wrapper {
    ($(#[$attrs:meta])* $name:ident => $data_ty:ty) => {
        #[derive(Clone, Copy, PartialEq, Debug)]
        $(#[$attrs])*
        pub struct $name<'map> {
            pub(crate) map: &'map $crate::Map,
            pub(crate) data: &'map $data_ty,
        }

        impl<'map> $name<'map> {
            #[inline]
            pub(crate) fn new(map: &'map $crate::Map, data: &'map $data_ty) -> Self {
                Self { map, data }
            }

            /// Get the map this object is from.
            #[inline]
            pub fn map(&self) -> &'map $crate::Map {
                self.map
            }
        }
    };
}

pub(crate) use get_attrs;
pub(crate) use map_wrapper;
pub(crate) use match_attrs;
pub(crate) use parse_tag;

use crate::{Gid, MapTilesetGid};

pub(crate) type XmlEventResult = xml::reader::Result<xml::reader::XmlEvent>;

/// Returns both the tileset and its index
pub(crate) fn get_tileset_for_gid(
    tilesets: &[MapTilesetGid],
    gid: Gid,
) -> Option<(usize, &MapTilesetGid)> {
    tilesets
        .iter()
        .enumerate()
        .rev()
        .find(|(_idx, ts)| ts.first_gid <= gid)
}

pub fn floor_div(a: i32, b: i32) -> i32 {
    let d = a / b;
    let r = a % b;

    if r == 0 {
        d
    } else {
        d - ((a < 0) ^ (b < 0)) as i32
    }
}<|MERGE_RESOLUTION|>--- conflicted
+++ resolved
@@ -55,18 +55,7 @@
 macro_rules! parse_tag {
     ($parser:expr, $close_tag:expr, {$($open_tag:expr => $open_method:expr),* $(,)*}) => {
         while let Some(next) = $parser.next() {
-<<<<<<< HEAD
             match next.map_err(Error::XmlDecodingError)? {
-                xml::reader::XmlEvent::StartElement {name, attributes, ..} => {
-                    if false {}
-                    $(else if name.local_name == $open_tag {
-                        match $open_method(attributes) {
-                            Ok(()) => {},
-                            Err(e) => return Err(e)
-                        };
-                    })*
-=======
-            match next.map_err(TiledError::XmlDecodingError)? {
                 #[allow(unused_variables)]
                 $(
                     xml::reader::XmlEvent::StartElement {name, attributes, ..}
@@ -76,16 +65,11 @@
 
                 xml::reader::XmlEvent::EndElement {name, ..} => if name.local_name == $close_tag {
                     break;
->>>>>>> aac22ed2
                 }
 
                 xml::reader::XmlEvent::EndDocument => {
-                    return Err(TiledError::PrematureEnd("Document ended before we expected.".to_string()));
+                    return Err(Error::PrematureEnd("Document ended before we expected.".to_string()));
                 }
-<<<<<<< HEAD
-                xml::reader::XmlEvent::EndDocument => return Err(Error::PrematureEnd("Document ended before we expected.".to_string())),
-=======
->>>>>>> aac22ed2
                 _ => {}
             }
         }
