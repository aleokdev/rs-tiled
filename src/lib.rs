--- conflicted
+++ resolved
@@ -409,21 +409,16 @@
         });
 
         Ok(Tileset {
-            first_gid: first_gid,
-            name,
             tile_width: width,
             tile_height: height,
             spacing: spacing.unwrap_or(0),
             margin: margin.unwrap_or(0),
-<<<<<<< HEAD
+            first_gid,
+            name,
+            tilecount,
             images,
             tiles,
             properties,
-=======
-            tilecount: tilecount,
-            images: images,
-            tiles: tiles,
->>>>>>> b5e8beac
         })
     }
 
